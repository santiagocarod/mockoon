import { Injectable } from '@angular/core';
import { cloneDeep } from 'lodash';
import { of } from 'rxjs';
import { mergeMap, tap } from 'rxjs/operators';
import { Logger } from 'src/app/classes/logger';
import { AnalyticsEvents } from 'src/app/enums/analytics-events.enum';
import { DataService } from 'src/app/services/data.service';
import { EventsService } from 'src/app/services/events.service';
import { MigrationService } from 'src/app/services/migration.service';
import { SchemasBuilderService } from 'src/app/services/schemas-builder.service';
import { ServerService } from 'src/app/services/server.service';
import { StorageService } from 'src/app/services/storage.service';
import { UIService } from 'src/app/services/ui.service';
import {
  addEnvironmentAction,
  addRouteAction,
  addRouteResponseAction,
  moveEnvironmentsAction,
  moveRouteResponsesAction,
  moveRoutesAction,
  navigateEnvironmentsAction,
  navigateRoutesAction,
  removeEnvironmentAction,
  removeRouteAction,
  removeRouteResponseAction,
  setActiveEnvironmentAction,
  setActiveEnvironmentLogTabAction,
  setActiveEnvironmentLogUUIDAction,
  setActiveRouteAction,
  setActiveRouteResponseAction,
  setActiveTabAction,
  setActiveViewAction,
  setInitialEnvironmentsAction,
  updateEnvironmentAction,
  updateRouteAction,
  updateRouteResponseAction
} from 'src/app/stores/actions';
import { ReducerDirectionType } from 'src/app/stores/reducer';
<<<<<<< HEAD
import { EnvironmentLogsTabsNameType, Store, TabsNameType, ViewsNameType } from 'src/app/stores/store';
import { Environment, EnvironmentProperties } from 'src/app/types/environment.type';
=======
import {
  EnvironmentLogsTabsNameType,
  Store,
  TabsNameType,
  ViewsNameType
} from 'src/app/stores/store';
import {
  Environment,
  EnvironmentProperties,
  Environments
} from 'src/app/types/environment.type';
>>>>>>> e9956ab3
import {
  Header,
  Method,
  Route,
  RouteProperties,
  RouteResponse,
  RouteResponseProperties
} from 'src/app/types/route.type';
<<<<<<< HEAD
import { DraggableContainerNames, ScrollDirection } from 'src/app/types/ui.type';

@Injectable({ providedIn: 'root' })
=======
import {
  DraggableContainerNames,
  ScrollDirection
} from 'src/app/types/ui.type';

@Injectable({
  providedIn: 'root'
})
>>>>>>> e9956ab3
export class EnvironmentsService {
  private storageKey = 'environments';
  private logger = new Logger('[SERVICE][ENVIRONMENTS]');

  constructor(
    private dataService: DataService,
    private eventsService: EventsService,
    private store: Store,
    private serverService: ServerService,
    private migrationService: MigrationService,
    private schemasBuilderService: SchemasBuilderService,
    private uiService: UIService,
    private storageService: StorageService
  ) {
    // get existing environments from storage or create default one, start saving after loading the data
    this.storageService
      .loadData<Environments>(this.storageKey)
      .pipe(
        mergeMap((environments) => {
          if (
            Object.keys(environments).length === 0 &&
            environments.constructor === Object
          ) {
            this.logger.info(`No Data, building default environment`);

            return of([this.schemasBuilderService.buildDefaultEnvironment()]);
          } else {
            return this.migrationService.migrateEnvironments(environments);
          }
        }),
        tap((environments) => {
          this.store.update(setInitialEnvironmentsAction(environments));
        }),
        mergeMap(() =>
          this.storageService.saveData(
            this.store.select('environments'),
            'environments',
            2000
          )
        )
      )
      .subscribe();
  }

  /**
   * Set active environment by UUID or navigation
   */
  public setActiveEnvironment(
    environmentUUIDOrDirection: string | ReducerDirectionType
  ) {
    if (
      this.store.get('activeEnvironmentUUID') !== environmentUUIDOrDirection
    ) {
      if (
        environmentUUIDOrDirection === 'next' ||
        environmentUUIDOrDirection === 'previous'
      ) {
        this.store.update(
          navigateEnvironmentsAction(environmentUUIDOrDirection)
        );
      } else {
        this.store.update(
          setActiveEnvironmentAction(environmentUUIDOrDirection)
        );
      }
    }
  }

  /**
   * Set active route by UUID or navigation
   */
  public setActiveRoute(routeUUIDOrDirection: string | ReducerDirectionType) {
    const activeRouteUUID = this.store.get('activeRouteUUID');

    if (activeRouteUUID && activeRouteUUID !== routeUUIDOrDirection) {
      if (
        routeUUIDOrDirection === 'next' ||
        routeUUIDOrDirection === 'previous'
      ) {
        this.store.update(navigateRoutesAction(routeUUIDOrDirection));
      } else {
        this.store.update(setActiveRouteAction(routeUUIDOrDirection));
      }
    }
  }

  /**
   * Add a new environment and save it in the store
   */
  public addEnvironment() {
    this.store.update(
      addEnvironmentAction(this.schemasBuilderService.buildEnvironment())
    );
    this.eventsService.analyticsEvents.next(AnalyticsEvents.CREATE_ENVIRONMENT);
  }

  /**
   * Duplicate an environment, or the active environment and append it at the end of the list.
   */
  public duplicateEnvironment(environmentUUID?: string) {
    let environmentToDuplicate = this.store.getActiveEnvironment();

    if (environmentUUID) {
      environmentToDuplicate = this.store
        .get('environments')
        .find((environment) => environment.uuid === environmentUUID);
    }

    if (environmentToDuplicate) {
      // copy the environment, reset some properties and change name
      let newEnvironment: Environment = {
        ...cloneDeep(environmentToDuplicate),
        name: `${environmentToDuplicate.name} (copy)`,
        port: this.dataService.getNewEnvironmentPort()
      };

      newEnvironment = this.dataService.renewEnvironmentUUIDs(newEnvironment);

      this.store.update(
        addEnvironmentAction(newEnvironment, environmentToDuplicate.uuid)
      );
    }
  }

  /**
   * Remove an environment or the current one if not environmentUUID is provided
   */
  public removeEnvironment(
    environmentUUID: string = this.store.get('activeEnvironmentUUID')
  ) {
    if (environmentUUID) {
      this.serverService.stop(environmentUUID);

      this.store.update(removeEnvironmentAction(environmentUUID));
    }
  }

  /**
   * Add a new route and save it in the store
   */
  public addRoute() {
    if (this.store.getActiveEnvironment()) {
      this.store.update(
        addRouteAction(this.schemasBuilderService.buildRoute())
      );
      this.eventsService.analyticsEvents.next(AnalyticsEvents.CREATE_ROUTE);
      this.uiService.scrollRoutesMenu.next(ScrollDirection.BOTTOM);
    }
  }

  /**
   * Add a new route response and save it in the store
   */
  public addRouteResponse() {
    this.store.update(
      addRouteResponseAction(this.schemasBuilderService.buildRouteResponse())
    );
  }

  /**
   * Duplicate the given route response and save it in the store
   */
  public duplicateRouteResponse() {
    const activeRouteResponse = this.store.getActiveRouteResponse();
    this.store.update(
      addRouteResponseAction(
        this.schemasBuilderService.cloneRouteResponse(activeRouteResponse),
        true
      )
    );
  }

  /**
   * Duplicate a route, or the current active route and append it at the end
   */
  public duplicateRoute(routeUUID?: string) {
    let routeToDuplicate = this.store.getActiveRoute();

    if (routeUUID) {
      routeToDuplicate = this.store
        .getActiveEnvironment()
        .routes.find((route) => route.uuid === routeUUID);
    }

    if (routeToDuplicate) {
      let newRoute: Route = cloneDeep(routeToDuplicate);

      newRoute = this.dataService.renewRouteUUIDs(newRoute);

      this.store.update(addRouteAction(newRoute, routeToDuplicate.uuid));
    }
  }

  /**
   * Remove a route and save
   */
  public removeRoute(routeUUID: string = this.store.get('activeRouteUUID')) {
    if (routeUUID) {
      this.store.update(removeRouteAction(routeUUID));
    }
  }

  /**
   * Remove current route response and save
   */
  public removeRouteResponse() {
    this.store.update(removeRouteResponseAction());
  }

  /**
   * Enable and disable a route
   */
  public toggleRoute(routeUUID?: string) {
    const selectedRoute = this.store
      .getActiveEnvironment()
      .routes.find((route) => route.uuid === routeUUID);
    if (selectedRoute) {
      this.store.update(
        updateRouteAction({
          uuid: selectedRoute.uuid,
          enabled: !selectedRoute.enabled
        })
      );
    }
  }

  /**
   * Set active tab
   */
  public setActiveTab(activeTab: TabsNameType) {
    this.store.update(setActiveTabAction(activeTab));
  }

  /**
   * Set active environment logs tab
   */
  public setActiveEnvironmentLogTab(activeTab: EnvironmentLogsTabsNameType) {
    this.store.update(setActiveEnvironmentLogTabAction(activeTab));
  }

  /**
   * Set active view
   */
  public setActiveView(activeView: ViewsNameType) {
    this.store.update(setActiveViewAction(activeView));
  }

  /**
   * Set active route response
   */
  public setActiveRouteResponse(routeResponseUUID: string) {
    this.store.update(setActiveRouteResponseAction(routeResponseUUID));
  }

  /**
   * Set active environment log for a given environment
   */
  public setActiveEnvironmentActiveLog(environmentLogUUID: string) {
    this.store.update(
      setActiveEnvironmentLogUUIDAction(
        this.store.get('activeEnvironmentUUID'),
        environmentLogUUID
      )
    );
  }

  /**
   * Update the active environment
   */
  public updateActiveEnvironment(properties: EnvironmentProperties) {
    this.store.update(updateEnvironmentAction(properties));
  }

  /**
   * Update the active route
   */
  public updateActiveRoute(properties: RouteProperties) {
    this.store.update(updateRouteAction(properties));
  }

  /**
   * Update the active route response
   */
  public updateActiveRouteResponse(properties: RouteResponseProperties) {
    this.store.update(updateRouteResponseAction(properties));
  }

  /**
   * Start / stop active environment
   */
  public toggleActiveEnvironment() {
    const activeEnvironment = this.store.getActiveEnvironment();

    if (!activeEnvironment) {
      return;
    }

    const environmentsStatus = this.store.get('environmentsStatus');
    const activeEnvironmentState = environmentsStatus[activeEnvironment.uuid];

    if (activeEnvironmentState.running) {
      this.serverService.stop(activeEnvironment.uuid);

      if (activeEnvironmentState.needRestart) {
        this.serverService.start(activeEnvironment);
      }
    } else {
      this.serverService.start(activeEnvironment);
      this.eventsService.analyticsEvents.next(AnalyticsEvents.SERVER_START);
    }
  }

  /**
   * Move a menu item (envs / routes)
   */
  public moveMenuItem(
    type: DraggableContainerNames,
    sourceIndex: number,
    targetIndex: number
  ) {
    const storeActions = {
      routes: moveRoutesAction,
      environments: moveEnvironmentsAction,
      routeResponses: moveRouteResponsesAction
    };

    this.store.update(storeActions[type]({ sourceIndex, targetIndex }));
  }

  /**
   * Check if active environment has headers
   */
  public hasEnvironmentHeaders() {
    const activeEnvironment = this.store.getActiveEnvironment();

    return (
      activeEnvironment &&
      activeEnvironment.headers.some((header) => !!header.key)
    );
  }

  /**
   * Create a route based on a environment log entry
   */
  public createRouteFromLog(logUUID?: string) {
    const environmentsLogs = this.store.get('environmentsLogs');
    const uuidEnvironment = this.store.get('activeEnvironmentUUID');
    const log = environmentsLogs[uuidEnvironment].find(
      (environmentLog) => environmentLog.UUID === logUUID
    );

    if (log) {
      let routeResponse: RouteResponse;

      if (log.response) {
        const headers: Header[] = [];
        log.response.headers.forEach((header) => {
          headers.push(
            this.schemasBuilderService.buildHeader(header.key, header.value)
          );
        });

        routeResponse = {
          ...this.schemasBuilderService.buildRouteResponse(),
          headers,
          statusCode: log.response.status,
          body: log.response.body
        };
      } else {
        routeResponse = this.schemasBuilderService.buildRouteResponse();
      }

      const newRoute: Route = {
        ...this.schemasBuilderService.buildRoute(),
        method: log.method.toLowerCase() as Method,
        endpoint: log.url.slice(1), // Remove the initial slash '/'
        responses: [routeResponse]
      };

      this.store.update(addRouteAction(newRoute));

      this.eventsService.analyticsEvents.next(
        AnalyticsEvents.CREATE_ROUTE_FROM_LOG
      );
    }
  }
}<|MERGE_RESOLUTION|>--- conflicted
+++ resolved
@@ -36,10 +36,6 @@
   updateRouteResponseAction
 } from 'src/app/stores/actions';
 import { ReducerDirectionType } from 'src/app/stores/reducer';
-<<<<<<< HEAD
-import { EnvironmentLogsTabsNameType, Store, TabsNameType, ViewsNameType } from 'src/app/stores/store';
-import { Environment, EnvironmentProperties } from 'src/app/types/environment.type';
-=======
 import {
   EnvironmentLogsTabsNameType,
   Store,
@@ -51,7 +47,6 @@
   EnvironmentProperties,
   Environments
 } from 'src/app/types/environment.type';
->>>>>>> e9956ab3
 import {
   Header,
   Method,
@@ -60,11 +55,6 @@
   RouteResponse,
   RouteResponseProperties
 } from 'src/app/types/route.type';
-<<<<<<< HEAD
-import { DraggableContainerNames, ScrollDirection } from 'src/app/types/ui.type';
-
-@Injectable({ providedIn: 'root' })
-=======
 import {
   DraggableContainerNames,
   ScrollDirection
@@ -73,7 +63,6 @@
 @Injectable({
   providedIn: 'root'
 })
->>>>>>> e9956ab3
 export class EnvironmentsService {
   private storageKey = 'environments';
   private logger = new Logger('[SERVICE][ENVIRONMENTS]');
