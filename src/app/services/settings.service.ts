--- conflicted
+++ resolved
@@ -10,11 +10,8 @@
   analytics: boolean;
   lastMigration: number;
   bannerDismissed: string[];
-<<<<<<< HEAD
+  logSizeLimit: number;
   environmentsMenuState: boolean;
-=======
-  logSizeLimit: number;
->>>>>>> 97f796a9
 };
 
 export type SettingsProperties = { [T in keyof Settings]?: Settings[T] };
@@ -26,11 +23,8 @@
     analytics: true,
     lastMigration: 0,
     bannerDismissed: [],
-<<<<<<< HEAD
+    logSizeLimit: 10000,
     environmentsMenuState: true
-=======
-    logSizeLimit: 10000
->>>>>>> 97f796a9
   };
   private storageKey = 'settings';
 
