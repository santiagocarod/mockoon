import { CdkDragDrop } from '@angular/cdk/drag-drop';
import {
  ChangeDetectionStrategy,
  Component,
  ElementRef,
  HostListener,
  OnDestroy,
  OnInit,
  ViewChild
} from '@angular/core';
import { FormBuilder, FormControl } from '@angular/forms';
import { Environment, Route } from '@mockoon/commons';
import { combineLatest, from, Observable, Subscription } from 'rxjs';
import {
  debounceTime,
  distinctUntilChanged,
  filter,
  map,
  tap
} from 'rxjs/operators';
import { RoutesContextMenu } from 'src/renderer/app/components/context-menu/context-menus';
<<<<<<< HEAD
import { MainAPI } from 'src/renderer/app/constants/common.constants';
import { FocusableInputs } from 'src/renderer/app/enums/ui.enum';
=======
import { Config } from 'src/renderer/app/config';
>>>>>>> ccb1e107
import { ContextMenuEvent } from 'src/renderer/app/models/context-menu.model';
import { EnvironmentsService } from 'src/renderer/app/services/environments.service';
import { EventsService } from 'src/renderer/app/services/events.service';
import { UIService } from 'src/renderer/app/services/ui.service';
import { updateEnvironmentroutesFilterAction } from 'src/renderer/app/stores/actions';
import {
  DuplicatedRoutesTypes,
  EnvironmentsStatuses,
  Store
} from 'src/renderer/app/stores/store';
import { Settings } from 'src/shared/models/settings.model';

@Component({
  selector: 'app-routes-menu',
  templateUrl: './routes-menu.component.html',
  styleUrls: ['./routes-menu.component.scss'],
  changeDetection: ChangeDetectionStrategy.OnPush
})
export class RoutesMenuComponent implements OnInit, OnDestroy {
  @ViewChild('routesMenu') private routesMenu: ElementRef;
  public settings$: Observable<Settings>;
  public activeEnvironment$: Observable<Environment>;
  public routeList$: Observable<Route[]>;
  public activeRoute$: Observable<Route>;
  public environmentsStatus$: Observable<EnvironmentsStatuses>;
  public duplicatedRoutes$: Observable<DuplicatedRoutesTypes>;
  public routesFilter$: Observable<string>;
  public routesFilter: FormControl;
  public dragIsDisabled = false;
<<<<<<< HEAD
  public focusableInputs = FocusableInputs;
  public os$: Observable<string>;
=======
  public menuSize = Config.defaultRouteMenuSize;
>>>>>>> ccb1e107
  private routesFilterSubscription: Subscription;

  constructor(
    private environmentsService: EnvironmentsService,
    private store: Store,
    private eventsService: EventsService,
    private uiService: UIService,
    private formBuilder: FormBuilder
  ) {}

  @HostListener('keydown', ['$event'])
  public escapeFilterInput(event: KeyboardEvent) {
    if (event.key === 'Escape') {
      this.clearFilter();
    }
  }

  ngOnInit() {
    this.os$ = from(MainAPI.invoke('APP_GET_OS'));
    this.routesFilter = this.formBuilder.control('');

    this.activeEnvironment$ = this.store.selectActiveEnvironment();
    this.activeRoute$ = this.store.selectActiveRoute();
    this.duplicatedRoutes$ = this.store.select('duplicatedRoutes');
    this.environmentsStatus$ = this.store.select('environmentsStatus');
    this.settings$ = this.store.select('settings');
    this.routesFilter$ = this.store.select('routesFilter');

    this.routeList$ = combineLatest([
      this.store.selectActiveEnvironment().pipe(
        filter((activeEnvironment) => !!activeEnvironment),
        distinctUntilChanged(),
        map((activeEnvironment) => activeEnvironment.routes)
      ),
      this.routesFilter$.pipe(
        tap((search) => {
          this.routesFilter.patchValue(search, { emitEvent: false });
        })
      )
    ]).pipe(
      map(([routes, search]) => {
        this.dragIsDisabled = search.length > 0;

        if (search.charAt(0) === '/') {
          search = search.substring(1);
        }

        return routes.filter(
          (route) =>
            route.endpoint.includes(search) ||
            route.documentation.includes(search)
        );
      })
    );

    this.uiService.scrollRoutesMenu.subscribe((scrollDirection) => {
      this.uiService.scroll(this.routesMenu.nativeElement, scrollDirection);
    });

    this.routesFilterSubscription = this.routesFilter.valueChanges
      .pipe(
        debounceTime(10),
        tap((search) =>
          this.store.update(updateEnvironmentroutesFilterAction(search))
        )
      )
      .subscribe();
  }

  ngOnDestroy() {
    this.routesFilterSubscription.unsubscribe();
  }

  /**
   * Callback called when reordering routes
   *
   * @param event
   */
  public reorderRoutes(event: CdkDragDrop<string[]>) {
    this.environmentsService.moveMenuItem(
      'routes',
      event.previousIndex,
      event.currentIndex
    );
  }

  /**
   * Create a new route in the current environment. Append at the end of the list
   */
  public addRoute() {
    this.environmentsService.addRoute();

    if (this.routesMenu) {
      this.uiService.scrollToBottom(this.routesMenu.nativeElement);
    }
  }

  /**
   * Select a route by UUID, or the first route if no UUID is present
   */
  public selectRoute(routeUUID: string) {
    this.environmentsService.setActiveRoute(routeUUID);
  }

  /**
   * Show and position the context menu
   *
   * @param event - click event
   */
  public openContextMenu(routeUUID: string, event: MouseEvent) {
    // if right click display context menu
    if (event && event.button === 2) {
      const menu: ContextMenuEvent = {
        event,
        items: RoutesContextMenu(routeUUID, this.store.get('environments'))
      };

      this.eventsService.contextMenuEvents.next(menu);
    }
  }

  /**
   * Clear the filter route
   */
  public clearFilter() {
    this.store.update(updateEnvironmentroutesFilterAction(''));
  }
}<|MERGE_RESOLUTION|>--- conflicted
+++ resolved
@@ -19,12 +19,9 @@
   tap
 } from 'rxjs/operators';
 import { RoutesContextMenu } from 'src/renderer/app/components/context-menu/context-menus';
-<<<<<<< HEAD
+import { Config } from 'src/renderer/app/config';
 import { MainAPI } from 'src/renderer/app/constants/common.constants';
 import { FocusableInputs } from 'src/renderer/app/enums/ui.enum';
-=======
-import { Config } from 'src/renderer/app/config';
->>>>>>> ccb1e107
 import { ContextMenuEvent } from 'src/renderer/app/models/context-menu.model';
 import { EnvironmentsService } from 'src/renderer/app/services/environments.service';
 import { EventsService } from 'src/renderer/app/services/events.service';
@@ -54,12 +51,9 @@
   public routesFilter$: Observable<string>;
   public routesFilter: FormControl;
   public dragIsDisabled = false;
-<<<<<<< HEAD
   public focusableInputs = FocusableInputs;
   public os$: Observable<string>;
-=======
   public menuSize = Config.defaultRouteMenuSize;
->>>>>>> ccb1e107
   private routesFilterSubscription: Subscription;
 
   constructor(
