import { TabsNameType, ViewsNameType } from 'src/app/stores/store';
import { ResponseRule } from 'src/app/types/route.type';
import { HttpCall } from 'test/lib/types';
import { fetch } from './fetch';
import { Tests } from './tests';

export class Helpers {
  constructor(private testsInstance: Tests) { }

  async addEnvironment() {
    await this.testsInstance.spectron.client.element('.menu-column--environments .nav:first-of-type .nav-item .nav-link').click();
  }

  async addRoute() {
    await this.testsInstance.spectron.client.element('.menu-column--routes .nav:first-of-type .nav-item .nav-link').click();
  }

  async addRouteResponse() {
    await this.testsInstance.spectron.client.element('#route-responses-menu .btn-group .btn-custom').click();
  }

  async removeRouteResponse() {
    const deleteButtonSelector = '#route-responses-menu .btn-link:not(.doc-link)';

    await this.testsInstance.spectron.client.element(deleteButtonSelector).click();
    await this.testsInstance.spectron.client.element(deleteButtonSelector).click();
  }

  async countEnvironments(expected: number) {
    await this.testsInstance.spectron.client.elements('.menu-column--environments .menu-list .nav-item').should.eventually.have.property('value').to.be.an('Array').that.have.lengthOf(expected);
  }

  async countRoutes(expected: number) {
    await this.testsInstance.spectron.client.elements('.menu-column--routes .menu-list .nav-item').should.eventually.have.property('value').to.be.an('Array').that.have.lengthOf(expected);
  }

  async countRouteResponses(expected: number) {
    await this.testsInstance.spectron.client.elements('#route-responses-menu .dropdown-menu .dropdown-item')
      .should.eventually.have.property('value').to.be.an('Array').that.have.lengthOf(expected);
  }

  async countEnvironmentLogsEntries(expected: number) {
    await this.testsInstance.spectron.client.elements('.environment-logs-column:nth-child(1) .menu-list .nav-item')
      .should.eventually.have.property('value').to.be.an('Array').that.have.lengthOf(expected);
  }

  async contextMenuClick(targetMenuItemSelector: string, contextMenuItemIndex: number) {
    await this.testsInstance.spectron.client.element(targetMenuItemSelector).rightClick();

    await this.testsInstance.spectron.client.element(`.context-menu .context-menu-item:nth-child(${contextMenuItemIndex})`).click();
  }

  async contextMenuClickAndConfirm(targetMenuItemSelector: string, contextMenuItemIndex: number) {
    await this.testsInstance.spectron.client.element(targetMenuItemSelector).rightClick();

    // click twice to confirm (cannot double click)
    await this.testsInstance.spectron.client.element(`.context-menu .context-menu-item:nth-child(${contextMenuItemIndex})`).click();
    await this.testsInstance.spectron.client.element(`.context-menu .context-menu-item:nth-child(${contextMenuItemIndex})`).click();
  }

  async startEnvironment() {
    await this.testsInstance.spectron.client.element('.btn i[ngbtooltip="Start server"]').click();
    await this.testsInstance.spectron.client.waitForExist(`.menu-column--environments .menu-list .nav-item .nav-link.active.running`);
  }

  async stopEnvironment() {
    await this.testsInstance.spectron.client.element('.btn i[ngbtooltip="Stop server"]').click();
    await this.testsInstance.spectron.client.waitForExist(`.menu-column--environments .menu-list .nav-item .nav-link.active.running`, 1000, true);
  }

  async restartEnvironment() {
    await this.testsInstance.spectron.client.element('.btn i[ngbtooltip="Server needs restart"]').click();
    await this.testsInstance.spectron.client.waitForExist(`.menu-column--environments .menu-list .nav-item .nav-link.active.running`);
  }

  async checkEnvironmentNeedsRestart() {
    await this.testsInstance.spectron.client.waitForExist(`.menu-column--environments .menu-list .nav-item .nav-link.active.need-restart`);
  }

  async selectEnvironment(index: number)  {
    await this.testsInstance.spectron.client.element(`.menu-column--environments .menu-list .nav-item:nth-child(${index}) .nav-link`).click();
  }

  async setRouteStatusCode(statusCode: string) {
    await this.testsInstance.spectron.client.element('select[formcontrolname="statusCode"]').setValue(statusCode);
  }

  async selectRoute(index: number) {
    await this.testsInstance.spectron.client.element(`.menu-column--routes .nav.menu-list .nav-item:nth-child(${index})`).click();
  }

  async selectRouteResponse(index: number) {
    await this.testsInstance.spectron.client.element('#route-responses-menu .dropdown-toggle').click();
    await this.testsInstance.spectron.client.element(`#route-responses-menu .dropdown-menu .dropdown-item:nth-child(${index})`).click();
  }

  async switchViewInHeader(viewName: Exclude<ViewsNameType, 'ROUTE'>) {
    const selectors: { [key in typeof viewName]: string } = {
      ENV_LOGS: 'Environment logs',
      ENV_SETTINGS: 'Environment settings'
    };

    await this.testsInstance.spectron.client.element(`.header .btn[ngbTooltip="${selectors[viewName]}"]`).click();
  }

  async switchTab(tabName: TabsNameType) {
    const selectors: { [key in typeof tabName]: string } = {
      RESPONSE: '#route-responses-menu .nav.nav-tabs .nav-item:nth-child(1) .nav-link',
      HEADERS: '#route-responses-menu .nav.nav-tabs .nav-item:nth-child(2) .nav-link',
      RULES: '#route-responses-menu .nav.nav-tabs .nav-item:nth-child(3) .nav-link'
    };

    await this.testsInstance.spectron.client.element(selectors[tabName]).click();
  }

  async addResponseRule(rule: ResponseRule) {
    await this.testsInstance.spectron.client.element('app-route-response-rules .btn.btn-link').click();
    await this.testsInstance.spectron.client.element('app-route-response-rules .row:last-of-type .form-inline select[formcontrolname="target"]').selectByValue(rule.target);
    await this.testsInstance.spectron.client.element('app-route-response-rules .row:last-of-type .form-inline input[formcontrolname="modifier"]').setValue(rule.modifier);
    await this.testsInstance.spectron.client.element('app-route-response-rules .row:last-of-type .form-inline input[formcontrolname="value"]').setValue(rule.value);
  }

  async httpCallAsserterWithPort(httpCall: HttpCall, port: number) {
    await fetch({
      protocol: 'http',
      port: port,
      path: httpCall.path,
      method: httpCall.method,
      headers: httpCall.headers,
      body: httpCall.body
    }).should.eventually.deep.include(
      Object.keys(httpCall.testedProperties).reduce((propertiesToTest, propertyName) => {
        return { ...propertiesToTest, [propertyName]: httpCall.testedProperties[propertyName] };
      }, {})
    );
  }

  async httpCallAsserter(httpCall: HttpCall) {
    await this.httpCallAsserterWithPort(httpCall, 3000);
  }

<<<<<<< HEAD
  async openSettingsModal() {
    await this.testsInstance.spectron.webContents.send('keydown', { action: 'OPEN_SETTINGS' });
    await this.testsInstance.spectron.client.waitForExist(`.modal-dialog`);
  }

  async closeSettingsModal() {
    await this.testsInstance.spectron.client.element(`.modal-dialog .modal-footer button`).click();
  }

  async requestLogBodyContains(str: string) {
    await this.testsInstance.spectron.client.element(`div.environment-logs-content-title:nth-child(9)`).click();
    await this.testsInstance.spectron.client.element(`div.environment-logs-content-item.pre`).getHTML().should.eventually.contain(str);
=======
  async disableRoute() {
    await this.contextMenuClick('.menu-column--routes .menu-list .nav-item .nav-link.active', 4);
>>>>>>> 2dd8512f
  }
}<|MERGE_RESOLUTION|>--- conflicted
+++ resolved
@@ -139,7 +139,6 @@
     await this.httpCallAsserterWithPort(httpCall, 3000);
   }
 
-<<<<<<< HEAD
   async openSettingsModal() {
     await this.testsInstance.spectron.webContents.send('keydown', { action: 'OPEN_SETTINGS' });
     await this.testsInstance.spectron.client.waitForExist(`.modal-dialog`);
@@ -152,9 +151,9 @@
   async requestLogBodyContains(str: string) {
     await this.testsInstance.spectron.client.element(`div.environment-logs-content-title:nth-child(9)`).click();
     await this.testsInstance.spectron.client.element(`div.environment-logs-content-item.pre`).getHTML().should.eventually.contain(str);
-=======
+  }
+
   async disableRoute() {
     await this.contextMenuClick('.menu-column--routes .menu-list .nav-item .nav-link.active', 4);
->>>>>>> 2dd8512f
   }
 }